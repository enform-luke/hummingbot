--- conflicted
+++ resolved
@@ -28,11 +28,8 @@
 import { ClobRoutes } from './clob/clob.routes';
 import { SerumRoutes } from './connectors/serum/serum.routes';
 import { SushiswapConfig } from './connectors/sushiswap/sushiswap.config';
-<<<<<<< HEAD
+import { DefikingdomsConfig } from './connectors/defikingdoms/defikingdoms.config';
 import { SerumConfig } from './connectors/serum/serum.config';
-=======
-import { DefikingdomsConfig } from './connectors/defikingdoms/defikingdoms.config';
->>>>>>> 94ee6c77
 
 import swaggerUi from 'swagger-ui-express';
 import childProcess from 'child_process';
@@ -83,11 +80,8 @@
   sushiswap: Array<AvailableNetworks>;
   openocean: Array<AvailableNetworks>;
   traderjoe: Array<AvailableNetworks>;
-<<<<<<< HEAD
+  defikingdoms: Array<AvailableNetworks>;
   serum: Array<AvailableNetworks>;
-=======
-  defikingdoms: Array<AvailableNetworks>;
->>>>>>> 94ee6c77
 }
 
 gatewayApp.get(
@@ -100,11 +94,8 @@
       sushiswap: SushiswapConfig.config.availableNetworks,
       openocean: OpenoceanConfig.config.availableNetworks,
       traderjoe: TraderjoeConfig.config.availableNetworks,
-<<<<<<< HEAD
+      defikingdoms: DefikingdomsConfig.config.availableNetworks,
       serum: SerumConfig.config.availableNetworks,
-=======
-      defikingdoms: DefikingdomsConfig.config.availableNetworks,
->>>>>>> 94ee6c77
     });
   })
 );
